[package]
authors = ["Twilight Contributors"]
categories = ["caching"]
description = "In-process-memory based cache for the Twilight ecosystem."
documentation = "https://docs.rs/twilight-cache-inmemory"
edition = "2021"
homepage = "https://twilight.rs/chapter_1_crates/section_4_cache_inmemory.html"
include = ["src/**/*.rs", "Cargo.toml"]
keywords = ["discord", "discord-api", "twilight"]
license = "ISC"
name = "twilight-cache-inmemory"
publish = false
repository = "https://github.com/twilight-rs/twilight"
readme = "README.md"
<<<<<<< HEAD
rust-version = "1.59"
version = "0.10.4"
=======
rust-version = "1.60"
version = "0.10.2"
>>>>>>> 584789e2

[dependencies]
bitflags = { default-features = false, version = "1" }
dashmap = { default-features = false, version = "5.3" }
serde = { default-features = false, features = ["derive"], version = "1" }
twilight-model = { default-features = false, path = "../../model" }

# Optional dependencies.
twilight-util = { default-features = false, features = ["permission-calculator"], optional = true, path = "../../util" }

[dev-dependencies]
futures = { default-features = false, version = "0.3" }
static_assertions = { default-features = false, version = "1" }
tokio = { default-features = false, features = ["macros", "rt-multi-thread"], version = "1.0" }
twilight-gateway = { default-features = false, features = ["rustls-native-roots"], path = "../../gateway" }

[features]
permission-calculator = ["dep:twilight-util"]

[package.metadata.docs.rs]
all-features = true
rustdoc-args = ["--cfg", "docsrs"]<|MERGE_RESOLUTION|>--- conflicted
+++ resolved
@@ -12,13 +12,8 @@
 publish = false
 repository = "https://github.com/twilight-rs/twilight"
 readme = "README.md"
-<<<<<<< HEAD
-rust-version = "1.59"
+rust-version = "1.60"
 version = "0.10.4"
-=======
-rust-version = "1.60"
-version = "0.10.2"
->>>>>>> 584789e2
 
 [dependencies]
 bitflags = { default-features = false, version = "1" }
