--- conflicted
+++ resolved
@@ -20,24 +20,12 @@
 
 #[derive(Serialize)]
 struct UpdateWebhookFields<'a> {
-<<<<<<< HEAD
     #[serde(skip_serializing_if = "Option::is_none")]
-    avatar: Option<NullableField<&'a str>>,
+    avatar: Option<Nullable<&'a str>>,
     #[serde(skip_serializing_if = "Option::is_none")]
     channel_id: Option<Id<ChannelMarker>>,
     #[serde(skip_serializing_if = "Option::is_none")]
     name: Option<&'a str>,
-=======
-    #[serde(
-        serialize_with = "request::serialize_optional_nullable_image",
-        skip_serializing_if = "Option::is_none"
-    )]
-    avatar: Option<Nullable<&'a [u8]>>,
-    #[serde(skip_serializing_if = "Option::is_none")]
-    channel_id: Option<Id<ChannelMarker>>,
-    #[serde(skip_serializing_if = "Option::is_none")]
-    name: Option<Nullable<&'a str>>,
->>>>>>> 2ab853fa
 }
 
 /// Update a webhook by ID.
@@ -71,13 +59,8 @@
     /// and `{data}` is the base64-encoded image. See [Discord Docs/Image Data].
     ///
     /// [Discord Docs/Image Data]: https://discord.com/developers/docs/reference#image-data
-<<<<<<< HEAD
     pub const fn avatar(mut self, avatar: Option<&'a str>) -> Self {
-        self.fields.avatar = Some(NullableField(avatar));
-=======
-    pub const fn avatar(mut self, avatar: Option<&'a [u8]>) -> Self {
         self.fields.avatar = Some(Nullable(avatar));
->>>>>>> 2ab853fa
 
         self
     }
@@ -100,11 +83,7 @@
     pub fn name(mut self, name: &'a str) -> Result<Self, ValidationError> {
         validate_webhook_username(name)?;
 
-<<<<<<< HEAD
         self.fields.name = Some(name);
-=======
-        self.fields.name = Some(Nullable(name));
->>>>>>> 2ab853fa
 
         Ok(self)
     }
